--- conflicted
+++ resolved
@@ -401,13 +401,8 @@
 	      ((coap_opt_block_num(block_opt) + 1) << 4) | 
               COAP_OPT_BLOCK_SZX(block_opt)), buf);
 
-<<<<<<< HEAD
-	  if (received->hdr->type == COAP_MESSAGE_CON)
+	  if (pdu->hdr->type == COAP_MESSAGE_CON)
 	    tid = coap_send_confirmed(ctx, local_interface, remote, pdu);
-=======
-	  if (pdu->hdr->type == COAP_MESSAGE_CON)
-	    tid = coap_send_confirmed(ctx, remote, pdu);
->>>>>>> 3d66bbb8
 	  else 
 	    tid = coap_send(ctx, local_interface, remote, pdu);
 
