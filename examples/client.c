/* -*- Mode: C; tab-width: 2; indent-tabs-mode: nil; c-basic-offset: 2 -*- */

/* coap-client -- simple CoAP client
 *
 * Copyright (C) 2010--2016 Olaf Bergmann <bergmann@tzi.org>
 *
 * This file is part of the CoAP library libcoap. Please see README for terms of
 * use.
 */

#include <string.h>
#include <stdlib.h>
#include <stdio.h>
#include <ctype.h>
#include <sys/types.h>
#include <sys/stat.h>
#ifdef _WIN32
#define strcasecmp _stricmp
#include "getopt.c"
#else
#include <unistd.h>
#include <sys/select.h>
#include <sys/socket.h>
#include <netinet/in.h>
#include <arpa/inet.h>
#include <netdb.h>
#endif

<<<<<<< HEAD
#include <coap/coap.h>
=======
#include "coap.h"
#include "coap_dtls.h"
>>>>>>> 25863042
#include "coap_list.h"

#define MAX_USER 128 /* Maximum length of a user name (i.e., PSK
                      * identity) in bytes. */
#define MAX_KEY   64 /* Maximum length of a key (i.e., PSK) in bytes. */

int flags = 0;

static unsigned char _token_data[8];
str the_token = { 0, _token_data };

#define FLAGS_BLOCK 0x01

static coap_list_t *optlist = NULL;
/* Request URI.
 * TODO: associate the resources with transaction id and make it expireable */
static coap_uri_t uri;
static str proxy = { 0, NULL };
static unsigned short proxy_port = COAP_DEFAULT_PORT;

/* reading is done when this flag is set */
static int ready = 0;

static str output_file = { 0, NULL };   /* output file name */
static FILE *file = NULL;               /* output file stream */

static str payload = { 0, NULL };       /* optional payload to send */

unsigned char msgtype = COAP_MESSAGE_CON; /* usually, requests are sent confirmable */

typedef unsigned char method_t;
method_t method = 1;                    /* the method we are using in our requests */

coap_block_t block = { .num = 0, .m = 0, .szx = 6 };

unsigned int wait_seconds = 90;         /* default timeout in seconds */
coap_tick_t max_wait;                   /* global timeout (changed by set_timeout()) */

unsigned int obs_seconds = 30;          /* default observe time */
coap_tick_t obs_wait = 0;               /* timeout for current subscription */
int observe = 0;                        /* set to 1 if resource is being observed */

#ifndef min
#define min(a,b) ((a) < (b) ? (a) : (b))
#endif

#ifdef __GNUC__
#define UNUSED_PARAM __attribute__ ((unused))
#else /* not a GCC */
#define UNUSED_PARAM
#endif /* GCC */

static inline void
set_timeout(coap_tick_t *timer, const unsigned int seconds) {
  *timer = seconds * 1000;
}

static int
append_to_output(const unsigned char *data, size_t len) {
  size_t written;

  if (!file) {
    if (!output_file.s || (output_file.length && output_file.s[0] == '-'))
      file = stdout;
    else {
      if (!(file = fopen((char *)output_file.s, "w"))) {
        perror("fopen");
        return -1;
      }
    }
  }

  do {
    written = fwrite(data, 1, len, file);
    len -= written;
    data += written;
  } while ( written && len );
  fflush(file);

  return 0;
}

static void
close_output(void) {
  if (file) {

    /* add a newline before closing in case were writing to stdout */
    if (!output_file.s || (output_file.length && output_file.s[0] == '-'))
      fwrite("\n", 1, 1, file);

    fflush(file);
    fclose(file);
  }
}

static int
order_opts(void *a, void *b) {
  coap_option *o1, *o2;

  if (!a || !b)
    return a < b ? -1 : 1;

  o1 = (coap_option *)(((coap_list_t *)a)->data);
  o2 = (coap_option *)(((coap_list_t *)b)->data);

  return (COAP_OPTION_KEY(*o1) < COAP_OPTION_KEY(*o2))
    ? -1
    : (COAP_OPTION_KEY(*o1) != COAP_OPTION_KEY(*o2));
}

static coap_pdu_t *
coap_new_request(coap_context_t *ctx,
                 method_t m,
                 coap_list_t **options,
                 unsigned char *data,
                 size_t length) {
  coap_pdu_t *pdu;
  coap_list_t *opt;

  if ( ! ( pdu = coap_new_pdu() ) )
    return NULL;

  pdu->hdr->type = msgtype;
  pdu->hdr->id = coap_new_message_id(ctx);
  pdu->hdr->code = m;

  pdu->hdr->token_length = (uint16_t)the_token.length;
  if ( !coap_add_token(pdu, the_token.length, the_token.s)) {
    debug("cannot add token to request\n");
  }

  coap_show_pdu(pdu);

  if (options) {
    /* sort options for delta encoding */
    LL_SORT((*options), order_opts);

    LL_FOREACH((*options), opt) {
      coap_option *o = (coap_option *)(opt->data);
      coap_add_option(pdu,
                      COAP_OPTION_KEY(*o),
                      COAP_OPTION_LENGTH(*o),
                      COAP_OPTION_DATA(*o));
    }
  }

  if (length) {
    if ((flags & FLAGS_BLOCK) == 0)
      coap_add_data(pdu, length, data);
    else
      coap_add_block(pdu, length, data, block.num, block.szx);
  }

  return pdu;
}

static coap_tid_t
clear_obs(coap_context_t *ctx,
          const coap_endpoint_t *local_interface,
          const coap_address_t *remote) {
  coap_pdu_t *pdu;
  coap_list_t *option;
  coap_tid_t tid = COAP_INVALID_TID;
  unsigned char buf[2];

  /* create bare PDU w/o any option  */
  pdu = coap_pdu_init(msgtype,
                      COAP_REQUEST_GET,
                      coap_new_message_id(ctx),
                      COAP_MAX_PDU_SIZE);

  if (!pdu) {
    return tid;
  }

  if (!coap_add_token(pdu, the_token.length, the_token.s)) {
    coap_log(LOG_CRIT, "cannot add token");
    goto error;
  }

  for (option = optlist; option; option = option->next ) {
    coap_option *o = (coap_option *)(option->data);
    if (COAP_OPTION_KEY(*o) == COAP_OPTION_URI_HOST) {
      if (!coap_add_option(pdu,
          COAP_OPTION_KEY(*o),
          COAP_OPTION_LENGTH(*o),
          COAP_OPTION_DATA(*o))) {
        goto error;
      }
      break;
    }
  }

  if (!coap_add_option(pdu,
      COAP_OPTION_OBSERVE,
      coap_encode_var_bytes(buf, COAP_OBSERVE_CANCEL),
      buf)) {
    coap_log(LOG_CRIT, "cannot add option Observe: %u", COAP_OBSERVE_CANCEL);
    goto error;
  }

  for (option = optlist; option; option = option->next ) {
    coap_option *o = (coap_option *)(option->data);
    switch (COAP_OPTION_KEY(*o)) {
    case COAP_OPTION_URI_PORT :
    case COAP_OPTION_URI_PATH :
    case COAP_OPTION_URI_QUERY :
      if (!coap_add_option (pdu,
                            COAP_OPTION_KEY(*o),
                            COAP_OPTION_LENGTH(*o),
                            COAP_OPTION_DATA(*o))) {
        goto error;
      }
      break;
      default:
      ;
    }
  }

  coap_show_pdu(pdu);

  if (pdu->hdr->type == COAP_MESSAGE_CON)
    tid = coap_send_confirmed(ctx, local_interface, remote, pdu);
  else
    tid = coap_send(ctx, local_interface, remote, pdu);

  if (tid == COAP_INVALID_TID) {
    debug("clear_obs: error sending new request");
    coap_delete_pdu(pdu);
  } else if (pdu->hdr->type != COAP_MESSAGE_CON)
    coap_delete_pdu(pdu);

  return tid;
 error:

  coap_delete_pdu(pdu);
  return tid;
}

static int
resolve_address(const str *server, struct sockaddr *dst) {

  struct addrinfo *res, *ainfo;
  struct addrinfo hints;
  static char addrstr[256];
  int error, len=-1;

  memset(addrstr, 0, sizeof(addrstr));
  if (server->length)
    memcpy(addrstr, server->s, server->length);
  else
    memcpy(addrstr, "localhost", 9);

  memset ((char *)&hints, 0, sizeof(hints));
  hints.ai_socktype = SOCK_DGRAM;
  hints.ai_family = AF_UNSPEC;

  error = getaddrinfo(addrstr, NULL, &hints, &res);

  if (error != 0) {
    fprintf(stderr, "getaddrinfo: %s\n", gai_strerror(error));
    return error;
  }

  for (ainfo = res; ainfo != NULL; ainfo = ainfo->ai_next) {
    switch (ainfo->ai_family) {
    case AF_INET6:
    case AF_INET:
      len = ainfo->ai_addrlen;
      memcpy(dst, ainfo->ai_addr, len);
      goto finish;
    default:
      ;
    }
  }

 finish:
  freeaddrinfo(res);
  return len;
}

#define HANDLE_BLOCK1(Pdu)                                        \
  ((method == COAP_REQUEST_PUT || method == COAP_REQUEST_POST) && \
   ((flags & FLAGS_BLOCK) == 0) &&                                \
   ((Pdu)->hdr->code == COAP_RESPONSE_CODE(201) ||                \
    (Pdu)->hdr->code == COAP_RESPONSE_CODE(204)))

static inline int
check_token(coap_pdu_t *received) {
  return received->hdr->token_length == the_token.length &&
    memcmp(received->hdr->token, the_token.s, the_token.length) == 0;
}

static void
message_handler(struct coap_context_t *ctx,
                const coap_endpoint_t *local_interface,
                const coap_address_t *remote,
                coap_pdu_t *sent,
                coap_pdu_t *received,
                const coap_tid_t id UNUSED_PARAM) {

  coap_pdu_t *pdu = NULL;
  coap_opt_t *block_opt;
  coap_opt_iterator_t opt_iter;
  unsigned char buf[4];
  coap_list_t *option;
  size_t len;
  unsigned char *databuf;
  coap_tid_t tid;

#ifndef NDEBUG
  if (LOG_DEBUG <= coap_get_log_level()) {
    debug("** process incoming %d.%02d response:\n",
          (received->hdr->code >> 5), received->hdr->code & 0x1F);
    coap_show_pdu(received);
  }
#endif

  /* check if this is a response to our original request */
  if (!check_token(received)) {
    /* drop if this was just some message, or send RST in case of notification */
    if (!sent && (received->hdr->type == COAP_MESSAGE_CON ||
                  received->hdr->type == COAP_MESSAGE_NON))
      coap_send_rst(ctx, local_interface, remote, received);
    return;
  }

  if (received->hdr->type == COAP_MESSAGE_RST) {
    info("got RST\n");
    return;
  }

  /* output the received data, if any */
  if (COAP_RESPONSE_CLASS(received->hdr->code) == 2) {

    /* set obs timer if we have successfully subscribed a resource */
    if (sent && coap_check_option(received, COAP_OPTION_SUBSCRIPTION, &opt_iter)) {
      debug("observation relationship established, set timeout to %d\n", obs_seconds);
      set_timeout(&obs_wait, obs_seconds);
      observe = 1;
    }

    /* Got some data, check if block option is set. Behavior is undefined if
     * both, Block1 and Block2 are present. */
    block_opt = coap_check_option(received, COAP_OPTION_BLOCK2, &opt_iter);
    if (block_opt) { /* handle Block2 */
      unsigned short blktype = opt_iter.type;

      /* TODO: check if we are looking at the correct block number */
      if (coap_get_data(received, &len, &databuf))
        append_to_output(databuf, len);

      if(COAP_OPT_BLOCK_MORE(block_opt)) {
        /* more bit is set */
        debug("found the M bit, block size is %u, block nr. %u\n",
              COAP_OPT_BLOCK_SZX(block_opt),
              coap_opt_block_num(block_opt));

        /* create pdu with request for next block */
        pdu = coap_new_request(ctx, method, NULL, NULL, 0); /* first, create bare PDU w/o any option  */
        if ( pdu ) {
          /* add URI components from optlist */
          for (option = optlist; option; option = option->next ) {
            coap_option *o = (coap_option *)(option->data);
            switch (COAP_OPTION_KEY(*o)) {
              case COAP_OPTION_URI_HOST :
              case COAP_OPTION_URI_PORT :
              case COAP_OPTION_URI_PATH :
              case COAP_OPTION_URI_QUERY :
                coap_add_option (pdu,
                                 COAP_OPTION_KEY(*o),
                                 COAP_OPTION_LENGTH(*o),
                                 COAP_OPTION_DATA(*o));
                break;
              default:
                ;     /* skip other options */
            }
          }

          /* finally add updated block option from response, clear M bit */
          /* blocknr = (blocknr & 0xfffffff7) + 0x10; */
          debug("query block %d\n", (coap_opt_block_num(block_opt) + 1));
          coap_add_option(pdu,
                          blktype,
                          coap_encode_var_bytes(buf,
                                 ((coap_opt_block_num(block_opt) + 1) << 4) |
                                  COAP_OPT_BLOCK_SZX(block_opt)), buf);

          if (pdu->hdr->type == COAP_MESSAGE_CON)
            tid = coap_send_confirmed(ctx, local_interface, remote, pdu);
          else
            tid = coap_send(ctx, local_interface, remote, pdu);

          if (tid == COAP_INVALID_TID) {
            debug("message_handler: error sending new request");
            coap_delete_pdu(pdu);
          } else {
            set_timeout(&max_wait, wait_seconds);
            if (pdu->hdr->type != COAP_MESSAGE_CON)
              coap_delete_pdu(pdu);
          }

          return;
        }
      }
    } else { /* no Block2 option */
      block_opt = coap_check_option(received, COAP_OPTION_BLOCK1, &opt_iter);

      if (block_opt) { /* handle Block1 */
        unsigned int szx = COAP_OPT_BLOCK_SZX(block_opt);
        unsigned int num = coap_opt_block_num(block_opt);
        debug("found Block1 option, block size is %u, block nr. %u\n", szx, num);
        if (szx != block.szx) {
          unsigned int bytes_sent = ((block.num + 1) << (block.szx + 4));
          if (bytes_sent % (1 << (szx + 4)) == 0) {
            /* Recompute the block number of the previous packet given the new block size */
            block.num = (bytes_sent >> (szx + 4)) - 1;
            block.szx = szx;
            debug("new Block1 size is %u, block number %u completed\n", (1 << (block.szx + 4)), block.num);
          } else {
            debug("ignoring request to increase Block1 size, "
            "next block is not aligned on requested block size boundary. "
            "(%u x %u mod %u = %u != 0)\n",
                  block.num + 1, (1 << (block.szx + 4)), (1 << (szx + 4)),
                  bytes_sent % (1 << (szx + 4)));
          }
        }

        if (payload.length <= (block.num+1) * (1 << (block.szx + 4))) {
          debug("upload ready\n");
          ready = 1;
          return;
        }

        /* create pdu with request for next block */
        pdu = coap_new_request(ctx, method, NULL, NULL, 0); /* first, create bare PDU w/o any option  */
        if (pdu) {

          /* add URI components from optlist */
          for (option = optlist; option; option = option->next ) {
            coap_option *o = (coap_option *)(option->data);
            switch (COAP_OPTION_KEY(*o)) {
              case COAP_OPTION_URI_HOST :
              case COAP_OPTION_URI_PORT :
              case COAP_OPTION_URI_PATH :
              case COAP_OPTION_CONTENT_FORMAT :
              case COAP_OPTION_URI_QUERY :
                coap_add_option (pdu,
                                 COAP_OPTION_KEY(*o),
                                 COAP_OPTION_LENGTH(*o),
                                 COAP_OPTION_DATA(*o));
                break;
              default:
              ;     /* skip other options */
            }
          }

          /* finally add updated block option from response, clear M bit */
          /* blocknr = (blocknr & 0xfffffff7) + 0x10; */
          block.num++;
          block.m = ((block.num+1) * (1 << (block.szx + 4)) < payload.length);

          debug("send block %d\n", block.num);
          coap_add_option(pdu,
                          COAP_OPTION_BLOCK1,
                          coap_encode_var_bytes(buf,
                          (block.num << 4) | (block.m << 3) | block.szx), buf);

          coap_add_block(pdu,
                         payload.length,
                         payload.s,
                         block.num,
                         block.szx);
          coap_show_pdu(pdu);
          if (pdu->hdr->type == COAP_MESSAGE_CON)
            tid = coap_send_confirmed(ctx, local_interface, remote, pdu);
          else
            tid = coap_send(ctx, local_interface, remote, pdu);

          if (tid == COAP_INVALID_TID) {
            debug("message_handler: error sending new request");
            coap_delete_pdu(pdu);
          } else {
            set_timeout(&max_wait, wait_seconds);
            if (pdu->hdr->type != COAP_MESSAGE_CON)
              coap_delete_pdu(pdu);
          }

          return;
        }
      } else {
        /* There is no block option set, just read the data and we are done. */
        if (coap_get_data(received, &len, &databuf))
        append_to_output(databuf, len);
      }
    }
  } else {      /* no 2.05 */

    /* check if an error was signaled and output payload if so */
    if (COAP_RESPONSE_CLASS(received->hdr->code) >= 4) {
      fprintf(stderr, "%d.%02d",
              (received->hdr->code >> 5), received->hdr->code & 0x1F);
      if (coap_get_data(received, &len, &databuf)) {
        fprintf(stderr, " ");
        while(len--)
        fprintf(stderr, "%c", *databuf++);
      }
      fprintf(stderr, "\n");
    }

  }

  /* finally send new request, if needed */
  if (pdu && coap_send(ctx, local_interface, remote, pdu) == COAP_INVALID_TID) {
    debug("message_handler: error sending response");
  }
  coap_delete_pdu(pdu);

  /* our job is done, we can exit at any time */
  ready = coap_check_option(received, COAP_OPTION_SUBSCRIPTION, &opt_iter) == NULL;
}

static void
usage( const char *program, const char *version) {
  const char *p;

  p = strrchr( program, '/' );
  if ( p )
    program = ++p;

  fprintf( stderr, "%s v%s -- a small CoAP implementation\n"
     "(c) 2010-2015 Olaf Bergmann <bergmann@tzi.org>\n\n"
     "usage: %s [-A type...] [-t type] [-b [num,]size] [-B seconds] [-e text]\n"
     "\t\t[-m method] [-N] [-o file] [-P addr[:port]] [-p port]\n"
<<<<<<< HEAD
     "\t\t[-s duration] [-O num,text] [-T string] [-v num] [-a addr] [-U] URI\n\n"
=======
     "\t\t[-s duration] [-O num,text] [-T string] [-v num] [-a addr] \n\n"
     "\t\t[-u user] [-k key] URI\n\n"
>>>>>>> 25863042
     "\tURI can be an absolute or relative coap URI,\n"
     "\t-a addr\tthe local interface address to use\n"
     "\t-A type...\taccepted media types as comma-separated list of\n"
     "\t\t\tsymbolic or numeric values\n"
     "\t-t type\t\tcontent format for given resource for PUT/POST\n"
     "\t-b [num,]size\tblock size to be used in GET/PUT/POST requests\n"
     "\t       \t\t(value must be a multiple of 16 not larger than 1024)\n"
     "\t       \t\tIf num is present, the request chain will start at\n"
     "\t       \t\tblock num\n"
     "\t-B seconds\tbreak operation after waiting given seconds\n"
     "\t\t\t(default is %d)\n"
     "\t-e text\t\tinclude text as payload (use percent-encoding for\n"
     "\t\t\tnon-ASCII characters)\n"
     "\t-f file\t\tfile to send with PUT/POST (use '-' for STDIN)\n"
     "\t-k key\t\tPre-shared key for the specified user. This argument\n"
     "\t       \t\trequires DTLS with PSK to be available.\n"
     "\t-m method\trequest method (get|put|post|delete), default is 'get'\n"
     "\t-N\t\tsend NON-confirmable message\n"
     "\t-o file\t\toutput received data to this file (use '-' for STDOUT)\n"
     "\t-p port\t\tlisten on specified port\n"
     "\t-s duration\tsubscribe for given duration [s]\n"
     "\t-u user\t\tuser identity for pre-shared key mode. This argument\n"
     "\t       \t\trequires DTLS with PSK to be available.\n"
     "\t-v num\t\tverbosity level (default: 3)\n"
     "\t-O num,text\tadd option num with contents text to request\n"
     "\t-P addr[:port]\tuse proxy (automatically adds Proxy-Uri option to\n"
     "\t\t\trequest)\n"
     "\t-T token\tinclude specified token\n"
     "\t-U\t\tnever include Uri-Host or Uri-Port options\n"
     "\n"
     "examples:\n"
     "\tcoap-client -m get coap://[::1]/\n"
     "\tcoap-client -m get coap://[::1]/.well-known/core\n"
     "\tcoap-client -m get -T cafe coap://[::1]/time\n"
     "\techo 1000 | coap-client -m put -T cafe coap://[::1]/time -f -\n"
     ,program, version, program, wait_seconds);
}

static coap_list_t *
new_option_node(unsigned short key, size_t length, unsigned char *data) {
  coap_list_t *node;

  node = coap_malloc(sizeof(coap_list_t) + sizeof(coap_option) + length);

  if (node) {
    coap_option *option;
    option = (coap_option *)(node->data);
    COAP_OPTION_KEY(*option) = key;
    COAP_OPTION_LENGTH(*option) = length;
    memcpy(COAP_OPTION_DATA(*option), data, length);
  } else {
    coap_log(LOG_DEBUG, "new_option_node: malloc\n");
  }

  return node;
}

typedef struct {
  unsigned char code;
  char *media_type;
} content_type_t;

static void
cmdline_content_type(char *arg, unsigned short key) {
  static content_type_t content_types[] = {
    {  0, "plain" },
    {  0, "text/plain" },
    { 40, "link" },
    { 40, "link-format" },
    { 40, "application/link-format" },
    { 41, "xml" },
    { 41, "application/xml" },
    { 42, "binary" },
    { 42, "octet-stream" },
    { 42, "application/octet-stream" },
    { 47, "exi" },
    { 47, "application/exi" },
    { 50, "json" },
    { 50, "application/json" },
    { 60, "cbor" },
    { 60, "application/cbor" },
    { 255, NULL }
  };
  coap_list_t *node;
  unsigned char i, value[10];
  int valcnt = 0;
  unsigned char buf[2];
  char *p, *q = arg;

  while (q && *q) {
    p = strchr(q, ',');

    if (isdigit(*q)) {
      if (p)
        *p = '\0';
      value[valcnt++] = atoi(q);
    } else {
      for (i=0;
           content_types[i].media_type &&
           strncmp(q, content_types[i].media_type, p ? (size_t)(p-q) : strlen(q)) != 0 ;
           ++i)
      ;

      if (content_types[i].media_type) {
        value[valcnt] = content_types[i].code;
        valcnt++;
      } else {
        warn("W: unknown content-format '%s'\n",arg);
      }
    }

    if (!p || key == COAP_OPTION_CONTENT_TYPE)
      break;

    q = p+1;
  }

  for (i = 0; i < valcnt; ++i) {
    node = new_option_node(key, coap_encode_var_bytes(buf, value[i]), buf);
    if (node) {
      LL_PREPEND(optlist, node);
    }
  }
}

<<<<<<< HEAD
/**
 * Sets global URI options according to the URI passed as @p arg.
 * This function returns 0 on success or -1 on error.
 *
 * @param arg             The URI string.
 * @param create_uri_opts Flags that indicate whether Uri-Host and
 *                        Uri-Port should be suppressed.
 * @return 0 on success, -1 otherwise
 */
static int
cmdline_uri(char *arg, int create_uri_opts) {
=======
static unsigned short
get_default_port(const coap_uri_t *u) {
  return coap_uri_scheme_is_secure(u) ? COAPS_DEFAULT_PORT : COAP_DEFAULT_PORT;
}

static void
cmdline_uri(char *arg) {
>>>>>>> 25863042
  unsigned char portbuf[2];
#define BUFSIZE 40
  unsigned char _buf[BUFSIZE];
  unsigned char *buf = _buf;
  size_t buflen;
  int res;

  if (proxy.length) {   /* create Proxy-Uri from argument */
    size_t len = strlen(arg);
    while (len > 270) {
      coap_insert(&optlist,
                  new_option_node(COAP_OPTION_PROXY_URI,
                  270,
                  (unsigned char *)arg));

      len -= 270;
      arg += 270;
    }

    coap_insert(&optlist,
                new_option_node(COAP_OPTION_PROXY_URI,
                len,
                (unsigned char *)arg));

  } else {      /* split arg into Uri-* options */
<<<<<<< HEAD
    if (coap_split_uri((unsigned char *)arg, strlen(arg), &uri) < 0) {
      return -1;
    }

    if (uri.port != COAP_DEFAULT_PORT && create_uri_opts) {
=======
    coap_split_uri((unsigned char *)arg, strlen(arg), &uri );

    if (uri.port != get_default_port(&uri)) {
>>>>>>> 25863042
      coap_insert(&optlist,
                  new_option_node(COAP_OPTION_URI_PORT,
                  coap_encode_var_bytes(portbuf, uri.port),
                  portbuf));
    }

    if (uri.path.length) {
      buflen = BUFSIZE;
      res = coap_split_path(uri.path.s, uri.path.length, buf, &buflen);

      while (res--) {
        coap_insert(&optlist,
                    new_option_node(COAP_OPTION_URI_PATH,
                    COAP_OPT_LENGTH(buf),
                    COAP_OPT_VALUE(buf)));

        buf += COAP_OPT_SIZE(buf);
      }
    }

    if (uri.query.length) {
      buflen = BUFSIZE;
      buf = _buf;
      res = coap_split_query(uri.query.s, uri.query.length, buf, &buflen);

      while (res--) {
        coap_insert(&optlist,
                    new_option_node(COAP_OPTION_URI_QUERY,
                    COAP_OPT_LENGTH(buf),
                    COAP_OPT_VALUE(buf)));

        buf += COAP_OPT_SIZE(buf);
      }
    }
  }

  return 0;
}

static int
cmdline_blocksize(char *arg) {
  unsigned short size;

  again:
  size = 0;
  while(*arg && *arg != ',')
    size = size * 10 + (*arg++ - '0');

  if (*arg == ',') {
    arg++;
    block.num = size;
    goto again;
  }

  if (size)
    block.szx = (coap_fls(size >> 4) - 1) & 0x07;

  flags |= FLAGS_BLOCK;
  return 1;
}

/* Called after processing the options from the commandline to set
 * Block1 or Block2 depending on method. */
static void
set_blocksize(void) {
  static unsigned char buf[4];	/* hack: temporarily take encoded bytes */
  unsigned short opt;
  unsigned int opt_length;

  if (method != COAP_REQUEST_DELETE) {
    opt = method == COAP_REQUEST_GET ? COAP_OPTION_BLOCK2 : COAP_OPTION_BLOCK1;

    block.m = (opt == COAP_OPTION_BLOCK1) &&
      ((1u << (block.szx + 4)) < payload.length);

    opt_length = coap_encode_var_bytes(buf,
          (block.num << 4 | block.m << 3 | block.szx));

    coap_insert(&optlist, new_option_node(opt, opt_length, buf));
  }
}

static void
cmdline_subscribe(char *arg) {
  obs_seconds = atoi(arg);
  coap_insert(&optlist, new_option_node(COAP_OPTION_SUBSCRIPTION, 0, NULL));
}

static int
cmdline_proxy(char *arg) {
  char *proxy_port_str = strrchr((const char *)arg, ':'); /* explicit port ? */
  if (proxy_port_str) {
    char *ipv6_delimiter = strrchr((const char *)arg, ']');
    if (!ipv6_delimiter) {
      if (proxy_port_str == strchr((const char *)arg, ':')) {
        /* host:port format - host not in ipv6 hexadecimal string format */
        *proxy_port_str++ = '\0'; /* split */
        proxy_port = atoi(proxy_port_str);
      }
    } else {
      arg = strchr((const char *)arg, '[');
      if (!arg) return 0;
      arg++;
      *ipv6_delimiter = '\0'; /* split */
      if (ipv6_delimiter + 1 == proxy_port_str++) {
        /* [ipv6 address]:port */
        proxy_port = atoi(proxy_port_str);
      }
    }
  }

  proxy.length = strlen(arg);
  if ( (proxy.s = coap_malloc(proxy.length + 1)) == NULL) {
    proxy.length = 0;
    return 0;
  }

  memcpy(proxy.s, arg, proxy.length+1);
  return 1;
}

static inline void
cmdline_token(char *arg) {
  strncpy((char *)the_token.s, arg, min(sizeof(_token_data), strlen(arg)));
  the_token.length = strlen(arg);
}

static void
cmdline_option(char *arg) {
  unsigned int num = 0;

  while (*arg && *arg != ',') {
    num = num * 10 + (*arg - '0');
    ++arg;
  }
  if (*arg == ',')
    ++arg;

  coap_insert(&optlist,
              new_option_node(num, strlen(arg), (unsigned char *)arg));
}

/**
 * Calculates decimal value from hexadecimal ASCII character given in
 * @p c. The caller must ensure that @p c actually represents a valid
 * heaxdecimal character, e.g. with isxdigit(3).
 *
 * @hideinitializer
 */
#define hexchar_to_dec(c) ((c) & 0x40 ? ((c) & 0x0F) + 9 : ((c) & 0x0F))

/**
 * Decodes percent-encoded characters while copying the string @p seg
 * of size @p length to @p buf. The caller of this function must
 * ensure that the percent-encodings are correct (i.e. the character
 * '%' is always followed by two hex digits. and that @p buf provides
 * sufficient space to hold the result. This function is supposed to
 * be called by make_decoded_option() only.
 *
 * @param seg     The segment to decode and copy.
 * @param length  Length of @p seg.
 * @param buf     The result buffer.
 */
static void
decode_segment(const unsigned char *seg, size_t length, unsigned char *buf) {

  while (length--) {

    if (*seg == '%') {
      *buf = (hexchar_to_dec(seg[1]) << 4) + hexchar_to_dec(seg[2]);

      seg += 2; length -= 2;
    } else {
      *buf = *seg;
    }

    ++buf; ++seg;
  }
}

/**
 * Runs through the given path (or query) segment and checks if
 * percent-encodings are correct. This function returns @c -1 on error
 * or the length of @p s when decoded.
 */
static int
check_segment(const unsigned char *s, size_t length) {

  size_t n = 0;

  while (length) {
    if (*s == '%') {
      if (length < 2 || !(isxdigit(s[1]) && isxdigit(s[2])))
        return -1;

      s += 2;
      length -= 2;
    }

    ++s; ++n; --length;
  }

  return n;
}

static int
cmdline_input(char *text, str *buf) {
  int len;
  len = check_segment((unsigned char *)text, strlen(text));

  if (len < 0)
    return 0;

  buf->s = (unsigned char *)coap_malloc(len);
  if (!buf->s)
    return 0;

  buf->length = len;
  decode_segment((unsigned char *)text, strlen(text), buf->s);
  return 1;
}

static int
cmdline_input_from_file(char *filename, str *buf) {
  FILE *inputfile = NULL;
  ssize_t len;
  int result = 1;
  struct stat statbuf;

  if (!filename || !buf)
    return 0;

  if (filename[0] == '-' && !filename[1]) { /* read from stdin */
    buf->length = 20000;
    buf->s = (unsigned char *)coap_malloc(buf->length);
    if (!buf->s)
      return 0;

    inputfile = stdin;
  } else {
    /* read from specified input file */
    inputfile = fopen(filename, "r");
    if ( !inputfile ) {
      perror("cmdline_input_from_file: fopen");
      return 0;
    }

    if (fstat(fileno(inputfile), &statbuf) < 0) {
      perror("cmdline_input_from_file: stat");
      fclose(inputfile);
      return 0;
    }

    buf->length = statbuf.st_size;
    buf->s = (unsigned char *)coap_malloc(buf->length);
    if (!buf->s) {
      fclose(inputfile);
      return 0;
    }
  }

  len = fread(buf->s, 1, buf->length, inputfile);

  if (len < 0 || ((size_t)len < buf->length)) {
    if (ferror(inputfile) != 0) {
      perror("cmdline_input_from_file: fread");
      coap_free(buf->s);
      buf->length = 0;
      buf->s = NULL;
      result = 0;
    } else {
      buf->length = len;
    }
  }

  if (inputfile != stdin)
    fclose(inputfile);

  return result;
}

static method_t
cmdline_method(char *arg) {
  static char *methods[] =
    { 0, "get", "post", "put", "delete", 0};
  unsigned char i;

  for (i=1; methods[i] && strcasecmp(arg,methods[i]) != 0 ; ++i)
    ;

  return i;     /* note that we do not prevent illegal methods */
}

static ssize_t
cmdline_read_user(char *arg, unsigned char *buf, size_t maxlen) {
  size_t len = strnlen(arg, maxlen);
  if (len) {
    memcpy(buf, arg, len);
    return len;
  }
  return -1;
}

static ssize_t
cmdline_read_key(char *arg, unsigned char *buf, size_t maxlen) {
  size_t len = strnlen(arg, maxlen);
  if (len) {
    memcpy(buf, arg, len);
    return len;
  }
  return -1;
}

static coap_context_t *
get_context(const char *node, const char *port, int secure) {
  coap_context_t *ctx = NULL;
  int s;
  struct addrinfo hints;
  struct addrinfo *result, *rp;
  int ep_type;

  ctx = coap_new_context(NULL);
  if (!ctx) {
    return NULL;
  }

  ep_type = secure ? COAP_ENDPOINT_DTLS : COAP_ENDPOINT_NOSEC;

  memset(&hints, 0, sizeof(struct addrinfo));
  hints.ai_family = AF_UNSPEC;    /* Allow IPv4 or IPv6 */
  hints.ai_socktype = SOCK_DGRAM; /* Coap uses UDP */
  hints.ai_flags = AI_PASSIVE | AI_NUMERICHOST | AI_NUMERICSERV | AI_ALL;

  s = getaddrinfo(node, port, &hints, &result);
  if ( s != 0 ) {
    fprintf(stderr, "getaddrinfo: %s\n", gai_strerror(s));
    return NULL;
  }

  /* iterate through results until success */
  for (rp = result; rp != NULL; rp = rp->ai_next) {
    coap_address_t addr;
    coap_endpoint_t *endpoint;

    if (rp->ai_addrlen <= sizeof(addr.addr)) {
      coap_address_init(&addr);
      addr.size = rp->ai_addrlen;
      memcpy(&addr.addr, rp->ai_addr, rp->ai_addrlen);

      endpoint = coap_new_endpoint(&addr, ep_type);
      if (endpoint) {
        coap_attach_endpoint(ctx, endpoint);
        goto finish;
      } else {
        coap_log(LOG_CRIT, "cannot create endpoint\n");
        continue;
      }
    }
  }

  fprintf(stderr, "no context available for interface '%s'\n", node);
  coap_free_context(ctx);
  ctx = NULL;

 finish:
  freeaddrinfo(result);
  return ctx;
}

int
main(int argc, char **argv) {
  coap_context_t  *ctx = NULL;
  coap_address_t dst;
  static char addr[INET6_ADDRSTRLEN];
  void *addrptr = NULL;
  int result = -1;
  coap_pdu_t  *pdu;
  static str server;
  unsigned short port = COAP_DEFAULT_PORT;
  char port_str[NI_MAXSERV] = "0";
  char node_str[NI_MAXHOST] = "";
  int opt, res;
  coap_log_t log_level = LOG_WARNING;
  coap_tid_t tid = COAP_INVALID_TID;
<<<<<<< HEAD
  int create_uri_opts = 1;

  while ((opt = getopt(argc, argv, "Na:b:e:f:g:m:p:s:t:o:v:A:B:O:P:T:U")) != -1) {
=======
  unsigned char user[MAX_USER], key[MAX_KEY];
  ssize_t user_length = 0, key_length = 0;

  while ((opt = getopt(argc, argv, "Na:b:e:f:g:k:m:p:s:t:o:v:A:B:O:P:T:u:")) != -1) {
>>>>>>> 25863042
    switch (opt) {
    case 'a' :
      strncpy(node_str, optarg, NI_MAXHOST-1);
      node_str[NI_MAXHOST - 1] = '\0';
      break;
    case 'b' :
      cmdline_blocksize(optarg);
      break;
    case 'B' :
      wait_seconds = atoi(optarg);
      break;
    case 'e' :
      if (!cmdline_input(optarg,&payload))
        payload.length = 0;
      break;
    case 'f' :
      if (!cmdline_input_from_file(optarg,&payload))
        payload.length = 0;
      break;
    case 'k' :
      key_length = cmdline_read_key(optarg, key, MAX_KEY);
      break;
    case 'p' :
      strncpy(port_str, optarg, NI_MAXSERV-1);
      port_str[NI_MAXSERV - 1] = '\0';
      break;
    case 'm' :
      method = cmdline_method(optarg);
      break;
    case 'N' :
      msgtype = COAP_MESSAGE_NON;
      break;
    case 's' :
      cmdline_subscribe(optarg);
      break;
    case 'o' :
      output_file.length = strlen(optarg);
      output_file.s = (unsigned char *)coap_malloc(output_file.length + 1);

      if (!output_file.s) {
        fprintf(stderr, "cannot set output file: insufficient memory\n");
        exit(-1);
      } else {
        /* copy filename including trailing zero */
        memcpy(output_file.s, optarg, output_file.length + 1);
      }
      break;
    case 'A' :
      cmdline_content_type(optarg,COAP_OPTION_ACCEPT);
      break;
    case 't' :
      cmdline_content_type(optarg,COAP_OPTION_CONTENT_TYPE);
      break;
    case 'O' :
      cmdline_option(optarg);
      break;
    case 'P' :
      if (!cmdline_proxy(optarg)) {
        fprintf(stderr, "error specifying proxy address\n");
        exit(-1);
      }
      break;
    case 'T' :
      cmdline_token(optarg);
      break;
<<<<<<< HEAD
    case 'U' :
      create_uri_opts = 0;
=======
    case 'u' :
      user_length = cmdline_read_user(optarg, user, MAX_USER);
>>>>>>> 25863042
      break;
    case 'v' :
      log_level = strtol(optarg, NULL, 10);
      break;
    default:
      usage( argv[0], LIBCOAP_PACKAGE_VERSION );
      exit( 1 );
    }
  }

<<<<<<< HEAD
  coap_startup();
  coap_set_log_level(log_level);

  if (optind < argc) {
    if (cmdline_uri(argv[optind], create_uri_opts) < 0) {
      coap_log(LOG_ERR, "invalid CoAP URI\n");
      exit(1);
    }
  } else {
    usage( argv[0], LIBCOAP_PACKAGE_VERSION );
=======
  coap_dtls_set_log_level(log_level);
  coap_set_log_level(log_level);

  if (optind < argc) {
    cmdline_uri( argv[optind] );
    if (coap_uri_scheme_is_secure(&uri) && !coap_dtls_is_supported()) {
      coap_log(LOG_EMERG, "coaps URI scheme not supported in this version of libcoap\n");
      exit(1);
    }
  } else {
    usage( argv[0], PACKAGE_VERSION );
>>>>>>> 25863042
    exit( 1 );
  }

  if (proxy.length) {
    server = proxy;
    port = proxy_port;
  } else {
    server = uri.host;
    port = uri.port;
  }

  /* resolve destination address where server should be sent */
  res = resolve_address(&server, &dst.addr.sa);

  if (res < 0) {
    fprintf(stderr, "failed to resolve address\n");
    exit(-1);
  }

  dst.size = res;
  dst.addr.sin.sin_port = htons(port);

  /* add Uri-Host if server address differs from uri.host */

  switch (dst.addr.sa.sa_family) {
  case AF_INET:
    addrptr = &dst.addr.sin.sin_addr;

    /* create context for IPv4 */
    ctx = get_context(node_str[0] == 0 ? "0.0.0.0" : node_str, port_str,
                      coap_uri_scheme_is_secure(&uri));
    break;
  case AF_INET6:
    addrptr = &dst.addr.sin6.sin6_addr;

    /* create context for IPv6 */
    ctx = get_context(node_str[0] == 0 ? "::" : node_str, port_str,
                      coap_uri_scheme_is_secure(&uri));
    break;
  default:
    ;
  }

  if (!ctx) {
    coap_log(LOG_EMERG, "cannot create context\n");
    goto finish;
  }

  if ((user_length < 0) || (key_length < 0)) {
    coap_log(LOG_CRIT, "Invalid user name or key specified\n");
    goto finish;
  }

  /* Create a new PSK item and add to keystore if talking to a secure
     resource. The user name or key may be empty. */
  if (coap_uri_scheme_is_secure(&uri)) {
    coap_keystore_item_t *psk;
    psk = coap_keystore_new_psk(NULL, 0,
                                (user_length > 0) ? user : NULL,
                                (size_t)user_length,
                                (key_length > 0) ? key : NULL,
                                (size_t)key_length, 0);
    if (!psk || !coap_keystore_store_item(ctx->keystore, psk, NULL)) {
      coap_log(LOG_WARNING, "cannot store key\n");
    }
  }

  coap_register_option(ctx, COAP_OPTION_BLOCK2);
  coap_register_response_handler(ctx, message_handler);

  /* construct CoAP message */

  if (!proxy.length && addrptr
      && (inet_ntop(dst.addr.sa.sa_family, addrptr, addr, sizeof(addr)) != 0)
      && (strlen(addr) != uri.host.length
      || memcmp(addr, uri.host.s, uri.host.length) != 0)
      && create_uri_opts) {
        /* add Uri-Host */

        coap_insert(&optlist,
                    new_option_node(COAP_OPTION_URI_HOST,
                    uri.host.length,
                    uri.host.s));
  }

  /* set block option if requested at commandline */
  if (flags & FLAGS_BLOCK)
    set_blocksize();

  if (! (pdu = coap_new_request(ctx, method, &optlist, payload.s, payload.length))) {
    goto finish;
  }

#ifndef NDEBUG
  if (LOG_DEBUG <= coap_get_log_level()) {
    debug("sending CoAP request:\n");
    coap_show_pdu(pdu);
  }
#endif

  if (pdu->hdr->type == COAP_MESSAGE_CON)
    tid = coap_send_confirmed(ctx, ctx->endpoint, &dst, pdu);
  else
    tid = coap_send(ctx, ctx->endpoint, &dst, pdu);

  if (pdu->hdr->type != COAP_MESSAGE_CON || tid == COAP_INVALID_TID)
    coap_delete_pdu(pdu);


  set_timeout(&max_wait, wait_seconds);
  debug("timeout is set to %d seconds\n", wait_seconds);

<<<<<<< HEAD
  while ( !(ready && coap_can_exit(ctx)) ) {
    FD_ZERO(&readfds);
    FD_SET( ctx->sockfd, &readfds );

    nextpdu = coap_peek_next( ctx );

    coap_ticks(&now);
    while (nextpdu && nextpdu->t <= now - ctx->sendqueue_basetime) {
      coap_retransmit( ctx, coap_pop_next( ctx ));
      nextpdu = coap_peek_next( ctx );
    }

    if (nextpdu && nextpdu->t < min(obs_wait ? obs_wait : max_wait, max_wait) - now) {
      /* set timeout if there is a pdu to send */
      tv.tv_usec = ((nextpdu->t) % COAP_TICKS_PER_SECOND) * 1000000 / COAP_TICKS_PER_SECOND;
      tv.tv_sec = (long)((nextpdu->t) / COAP_TICKS_PER_SECOND);
    } else {
      /* check if obs_wait fires before max_wait */
      if (obs_wait && obs_wait < max_wait) {
        tv.tv_usec = ((obs_wait - now) % COAP_TICKS_PER_SECOND) * 1000000 / COAP_TICKS_PER_SECOND;
        tv.tv_sec = (long)((obs_wait - now) / COAP_TICKS_PER_SECOND);
      } else {
        tv.tv_usec = ((max_wait - now) % COAP_TICKS_PER_SECOND) * 1000000 / COAP_TICKS_PER_SECOND;
        tv.tv_sec = (long)((max_wait - now) / COAP_TICKS_PER_SECOND);
      }
    }

    result = select(ctx->sockfd + 1, &readfds, 0, 0, &tv);

    if ( result < 0 ) {   /* error */
#ifdef _WIN32
	  char *szErrorMsg = NULL;
	  FormatMessage( FORMAT_MESSAGE_ALLOCATE_BUFFER | FORMAT_MESSAGE_FROM_SYSTEM | FORMAT_MESSAGE_IGNORE_INSERTS, NULL, (DWORD)WSAGetLastError(), MAKELANGID( LANG_NEUTRAL, SUBLANG_DEFAULT ), (LPSTR)&szErrorMsg, 0, NULL );
	  fprintf( stderr, "select: %s\n", szErrorMsg );
	  LocalFree( szErrorMsg );
#else
      perror("select");
#endif
    } else if ( result > 0 ) {  /* read from socket */
      if ( FD_ISSET( ctx->sockfd, &readfds ) ) {
        coap_read( ctx );       /* read received data */
        /* coap_dispatch( ctx );  /\* and dispatch PDUs from receivequeue *\/ */
      }
    } else { /* timeout */
      coap_ticks(&now);
      if (max_wait <= now) {
        info("timeout\n");
        break;
      }
      if (obs_wait && obs_wait <= now) {
=======
  coap_tick_t start, now;
  coap_ticks(&start);
  while (!(ready && coap_can_exit(ctx))) {
    unsigned int wait_ms = observe ? min(obs_wait, max_wait) : max_wait;
    result = coap_run_once(ctx, wait_ms);
    if (result >= 0) {
      if ((unsigned int)result <= obs_wait) {
        obs_wait -= result;
      } else if (observe) {
>>>>>>> 25863042
        debug("clear observation relationship\n");
        clear_obs(ctx, ctx->endpoint, &dst); /* FIXME: handle error case COAP_TID_INVALID */

        /* make sure that the obs timer does not fire again */
        obs_wait = 0;
        observe = 0;
      }

      coap_ticks(&now);
      if (start + wait_seconds * COAP_TICKS_PER_SECOND < now) {
        ready = 1;
      }
      if ((unsigned int)result < max_wait) {
        max_wait -= result;
      }
    }
  }

  result = 0;

 finish:
  close_output();

  coap_delete_list(optlist);
  coap_free_context( ctx );
  coap_cleanup();

  return result;
}<|MERGE_RESOLUTION|>--- conflicted
+++ resolved
@@ -26,12 +26,8 @@
 #include <netdb.h>
 #endif
 
-<<<<<<< HEAD
 #include <coap/coap.h>
-=======
-#include "coap.h"
-#include "coap_dtls.h"
->>>>>>> 25863042
+#include <coap/coap_dtls.h>
 #include "coap_list.h"
 
 #define MAX_USER 128 /* Maximum length of a user name (i.e., PSK
@@ -72,7 +68,6 @@
 
 unsigned int obs_seconds = 30;          /* default observe time */
 coap_tick_t obs_wait = 0;               /* timeout for current subscription */
-int observe = 0;                        /* set to 1 if resource is being observed */
 
 #ifndef min
 #define min(a,b) ((a) < (b) ? (a) : (b))
@@ -86,7 +81,8 @@
 
 static inline void
 set_timeout(coap_tick_t *timer, const unsigned int seconds) {
-  *timer = seconds * 1000;
+  coap_ticks(timer);
+  *timer += seconds * COAP_TICKS_PER_SECOND;
 }
 
 static int
@@ -371,7 +367,6 @@
     if (sent && coap_check_option(received, COAP_OPTION_SUBSCRIPTION, &opt_iter)) {
       debug("observation relationship established, set timeout to %d\n", obs_seconds);
       set_timeout(&obs_wait, obs_seconds);
-      observe = 1;
     }
 
     /* Got some data, check if block option is set. Behavior is undefined if
@@ -566,12 +561,8 @@
      "(c) 2010-2015 Olaf Bergmann <bergmann@tzi.org>\n\n"
      "usage: %s [-A type...] [-t type] [-b [num,]size] [-B seconds] [-e text]\n"
      "\t\t[-m method] [-N] [-o file] [-P addr[:port]] [-p port]\n"
-<<<<<<< HEAD
-     "\t\t[-s duration] [-O num,text] [-T string] [-v num] [-a addr] [-U] URI\n\n"
-=======
-     "\t\t[-s duration] [-O num,text] [-T string] [-v num] [-a addr] \n\n"
+     "\t\t[-s duration] [-O num,text] [-T string] [-v num] [-a addr] [-U]\n\n"
      "\t\t[-u user] [-k key] URI\n\n"
->>>>>>> 25863042
      "\tURI can be an absolute or relative coap URI,\n"
      "\t-a addr\tthe local interface address to use\n"
      "\t-A type...\taccepted media types as comma-separated list of\n"
@@ -697,7 +688,11 @@
   }
 }
 
-<<<<<<< HEAD
+static unsigned short
+get_default_port(const coap_uri_t *u) {
+  return coap_uri_scheme_is_secure(u) ? COAPS_DEFAULT_PORT : COAP_DEFAULT_PORT;
+}
+
 /**
  * Sets global URI options according to the URI passed as @p arg.
  * This function returns 0 on success or -1 on error.
@@ -709,15 +704,6 @@
  */
 static int
 cmdline_uri(char *arg, int create_uri_opts) {
-=======
-static unsigned short
-get_default_port(const coap_uri_t *u) {
-  return coap_uri_scheme_is_secure(u) ? COAPS_DEFAULT_PORT : COAP_DEFAULT_PORT;
-}
-
-static void
-cmdline_uri(char *arg) {
->>>>>>> 25863042
   unsigned char portbuf[2];
 #define BUFSIZE 40
   unsigned char _buf[BUFSIZE];
@@ -743,17 +729,17 @@
                 (unsigned char *)arg));
 
   } else {      /* split arg into Uri-* options */
-<<<<<<< HEAD
     if (coap_split_uri((unsigned char *)arg, strlen(arg), &uri) < 0) {
+      coap_log(LOG_ERR, "invalid CoAP URI\n");
       return -1;
     }
 
-    if (uri.port != COAP_DEFAULT_PORT && create_uri_opts) {
-=======
-    coap_split_uri((unsigned char *)arg, strlen(arg), &uri );
-
-    if (uri.port != get_default_port(&uri)) {
->>>>>>> 25863042
+    if (coap_uri_scheme_is_secure(&uri) && !coap_dtls_is_supported()) {
+      coap_log(LOG_EMERG, "coaps URI scheme not supported in this version of libcoap\n");
+      return -1;
+    }
+
+    if (uri.port != get_default_port(&uri) && create_uri_opts) {
       coap_insert(&optlist,
                   new_option_node(COAP_OPTION_URI_PORT,
                   coap_encode_var_bytes(portbuf, uri.port),
@@ -1129,6 +1115,10 @@
   coap_address_t dst;
   static char addr[INET6_ADDRSTRLEN];
   void *addrptr = NULL;
+  fd_set readfds;
+  struct timeval tv;
+  coap_tick_t now;
+  coap_queue_t *nextpdu;
   int result = -1;
   coap_pdu_t  *pdu;
   static str server;
@@ -1138,16 +1128,11 @@
   int opt, res;
   coap_log_t log_level = LOG_WARNING;
   coap_tid_t tid = COAP_INVALID_TID;
-<<<<<<< HEAD
-  int create_uri_opts = 1;
-
-  while ((opt = getopt(argc, argv, "Na:b:e:f:g:m:p:s:t:o:v:A:B:O:P:T:U")) != -1) {
-=======
   unsigned char user[MAX_USER], key[MAX_KEY];
   ssize_t user_length = 0, key_length = 0;
-
-  while ((opt = getopt(argc, argv, "Na:b:e:f:g:k:m:p:s:t:o:v:A:B:O:P:T:u:")) != -1) {
->>>>>>> 25863042
+  int create_uri_opts = 1;
+
+  while ((opt = getopt(argc, argv, "Na:b:e:f:g:k:m:p:s:t:o:v:A:B:O:P:T:u:U")) != -1) {
     switch (opt) {
     case 'a' :
       strncpy(node_str, optarg, NI_MAXHOST-1);
@@ -1213,13 +1198,11 @@
     case 'T' :
       cmdline_token(optarg);
       break;
-<<<<<<< HEAD
+    case 'u' :
+      user_length = cmdline_read_user(optarg, user, MAX_USER);
+      break;
     case 'U' :
       create_uri_opts = 0;
-=======
-    case 'u' :
-      user_length = cmdline_read_user(optarg, user, MAX_USER);
->>>>>>> 25863042
       break;
     case 'v' :
       log_level = strtol(optarg, NULL, 10);
@@ -1230,30 +1213,16 @@
     }
   }
 
-<<<<<<< HEAD
   coap_startup();
+  coap_dtls_set_log_level(log_level);
   coap_set_log_level(log_level);
 
   if (optind < argc) {
     if (cmdline_uri(argv[optind], create_uri_opts) < 0) {
-      coap_log(LOG_ERR, "invalid CoAP URI\n");
       exit(1);
     }
   } else {
     usage( argv[0], LIBCOAP_PACKAGE_VERSION );
-=======
-  coap_dtls_set_log_level(log_level);
-  coap_set_log_level(log_level);
-
-  if (optind < argc) {
-    cmdline_uri( argv[optind] );
-    if (coap_uri_scheme_is_secure(&uri) && !coap_dtls_is_supported()) {
-      coap_log(LOG_EMERG, "coaps URI scheme not supported in this version of libcoap\n");
-      exit(1);
-    }
-  } else {
-    usage( argv[0], PACKAGE_VERSION );
->>>>>>> 25863042
     exit( 1 );
   }
 
@@ -1362,11 +1331,9 @@
   if (pdu->hdr->type != COAP_MESSAGE_CON || tid == COAP_INVALID_TID)
     coap_delete_pdu(pdu);
 
-
   set_timeout(&max_wait, wait_seconds);
   debug("timeout is set to %d seconds\n", wait_seconds);
 
-<<<<<<< HEAD
   while ( !(ready && coap_can_exit(ctx)) ) {
     FD_ZERO(&readfds);
     FD_SET( ctx->sockfd, &readfds );
@@ -1417,31 +1384,12 @@
         break;
       }
       if (obs_wait && obs_wait <= now) {
-=======
-  coap_tick_t start, now;
-  coap_ticks(&start);
-  while (!(ready && coap_can_exit(ctx))) {
-    unsigned int wait_ms = observe ? min(obs_wait, max_wait) : max_wait;
-    result = coap_run_once(ctx, wait_ms);
-    if (result >= 0) {
-      if ((unsigned int)result <= obs_wait) {
-        obs_wait -= result;
-      } else if (observe) {
->>>>>>> 25863042
         debug("clear observation relationship\n");
         clear_obs(ctx, ctx->endpoint, &dst); /* FIXME: handle error case COAP_TID_INVALID */
 
         /* make sure that the obs timer does not fire again */
         obs_wait = 0;
-        observe = 0;
-      }
-
-      coap_ticks(&now);
-      if (start + wait_seconds * COAP_TICKS_PER_SECOND < now) {
-        ready = 1;
-      }
-      if ((unsigned int)result < max_wait) {
-        max_wait -= result;
+        obs_seconds = 0;
       }
     }
   }
