--- conflicted
+++ resolved
@@ -42,7 +42,6 @@
 #ifdef WITH_CONTIKI
 static ep_initialized = 0;
 
-<<<<<<< HEAD
 static inline struct coap_endpoint_t *
 coap_malloc_contiki_endpoint() {
   static struct coap_endpoint_t ep;
@@ -53,12 +52,6 @@
     ep_initialized = 1;
     return &ep;
   }
-=======
-static inline coap_contiki_endpoint_t *
-coap_malloc_contiki_endpoint(void) {
-  /* FIXME */
-  return NULL;
->>>>>>> a763d733
 }
 
 static inline void
