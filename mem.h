/* mem.h -- CoAP memory handling
 *
 * Copyright (C) 2010,2011,2014 Olaf Bergmann <bergmann@tzi.org>
 *
 * This file is part of the CoAP library libcoap. Please see
 * README for terms of use. 
 */

#ifndef _COAP_MEM_H_
#define _COAP_MEM_H_

#ifdef HAVE_STDLIB_H
#include <stdlib.h>
#endif

#ifndef WITH_LWIP
/**
 * Initializes libcoap's memory management. This function must be
 * called once before coap_malloc() can be used on constrained
 * devices.
 */
void coap_memory_init(void);
#endif /* WITH_LWIP */

/**
 * Type specifiers for coap_malloc_type(). Memory objects can be typed
 * to facilitate arrays of type objects to be used instead of dynamic
 * memory management on constrained devices.
 */
typedef enum { 
<<<<<<< HEAD
  COAP_STRING, COAP_ATTRIBUTE_NAME, COAP_ATTRIBUTE_VALUE, COAP_PACKET,
  COAP_NODE
=======
  COAP_STRING, COAP_ATTRIBUTE_NAME, COAP_ATTRIBUTE_VALUE, COAP_NODE, COAP_CONTEXT, COAP_ENDPOINT, COAP_PDU
>>>>>>> cf722e4a
} coap_memory_tag_t;

#ifndef WITH_LWIP

/**
 * Allocates a chunk of @p size bytes and returns a pointer to the
 * newly allocated memory. The @p type is used to select the
 * appropriate storage container on constrained devices. The storage
 * allocated by coap_malloc_type() must be released with
 * coap_free_type().
 *
 * @param type The type of object to be stored.
 * @param size The number of bytes requested.
 * @return A pointer to the allocated storage or @c NULL on error.
 */
void *coap_malloc_type(coap_memory_tag_t type, size_t size);

/**
 * Releases the memory that was allocated by coap_malloc_type().
 * The type tag @p type must be the same that was used for
 * allocating the object pointed to by @p.
 *
 * @param type The type of the object to release.
 * @param p A pointer to memory that was allocated by
 *          coap_malloc_type().
 */
void coap_free_type(coap_memory_tag_t type, void *p);

/**
 * Wrapper function to coap_malloc_type() for backwards compatibility.
 */
static inline void *coap_malloc(size_t size) {
  return coap_malloc_type(COAP_STRING, size);
}

/**
 * Wrapper function to coap_free_type() for backwards compatibility.
 */
static inline void coap_free(void *object) {
  coap_free_type(COAP_STRING, object);
}

#endif /* not WITH_LWIP */

#ifdef WITH_LWIP

#include <lwip/memp.h>

/* no initialization needed with lwip (or, more precisely: lwip must be
 * completely initialized anyway by the time coap gets active)  */
static inline void coap_memory_init(void) {}

/* it would be nice to check that size equals the size given at the memp
 * declaration, but i currently don't see a standard way to check that without
 * sourcing the custom memp pools and becoming dependent of its syntax */
#define coap_malloc_type(type, size) memp_malloc(MEMP_ ## type)
#define coap_free_type(type, p) memp_free(MEMP_ ## type, p)

/* those are just here to make uri.c happy where string allocation has not been made conditional */
static inline void *coap_malloc(size_t size) { LWIP_ASSERT("coap_malloc must not be used in lwIP", 0); }
static inline void coap_free(void *pointer) { LWIP_ASSERT("coap_free must not be used in lwIP", 0); }

#endif /* WITH_LWIP */

#endif /* _COAP_MEM_H_ */<|MERGE_RESOLUTION|>--- conflicted
+++ resolved
@@ -28,12 +28,7 @@
  * memory management on constrained devices.
  */
 typedef enum { 
-<<<<<<< HEAD
-  COAP_STRING, COAP_ATTRIBUTE_NAME, COAP_ATTRIBUTE_VALUE, COAP_PACKET,
-  COAP_NODE
-=======
-  COAP_STRING, COAP_ATTRIBUTE_NAME, COAP_ATTRIBUTE_VALUE, COAP_NODE, COAP_CONTEXT, COAP_ENDPOINT, COAP_PDU
->>>>>>> cf722e4a
+  COAP_STRING, COAP_ATTRIBUTE_NAME, COAP_ATTRIBUTE_VALUE, COAP_PACKET, COAP_NODE, COAP_CONTEXT, COAP_ENDPOINT, COAP_PDU
 } coap_memory_tag_t;
 
 #ifndef WITH_LWIP
