/*
 * net.h -- CoAP network interface
 *
 * Copyright (C) 2010-2015 Olaf Bergmann <bergmann@tzi.org>
 *
 * This file is part of the CoAP library libcoap. Please see README for terms
 * of use.
 */

#ifndef _COAP_NET_H_
#define _COAP_NET_H_

#include <assert.h>
#include <stdlib.h>
#include <string.h>
#ifndef _WIN32
#include <sys/time.h>
#endif
#include <time.h>

#ifdef WITH_LWIP
#include <lwip/ip_addr.h>
#endif

#include "coap_io.h"
#include "coap_dtls.h"
#include "coap_event.h"
#include "coap_keystore.h"
#include "coap_time.h"
#include "option.h"
#include "pdu.h"
#include "prng.h"

struct coap_queue_t;

typedef struct coap_queue_t {
  struct coap_queue_t *next;
  coap_tick_t t;                /**< when to send PDU for the next time */
  unsigned char retransmit_cnt; /**< retransmission counter, will be removed
                                 *    when zero */
  unsigned int timeout;         /**< the randomized timeout value */
  coap_endpoint_t local_if;     /**< the local address interface */
  coap_address_t remote;        /**< remote address */
  coap_tid_t id;                /**< unique transaction id */
  coap_pdu_t *pdu;              /**< the CoAP PDU to send */
} coap_queue_t;

/** Adds node to given queue, ordered by node->t. */
int coap_insert_node(coap_queue_t **queue, coap_queue_t *node);

/** Destroys specified node. */
int coap_delete_node(coap_queue_t *node);

/** Removes all items from given queue and frees the allocated storage. */
void coap_delete_all(coap_queue_t *queue);

/** Creates a new node suitable for adding to the CoAP sendqueue. */
coap_queue_t *coap_new_node(void);

struct coap_resource_t;
struct coap_context_t;
#ifndef WITHOUT_ASYNC
struct coap_async_state_t;
#endif

/** Message handler that is used as call-back in coap_context_t */
typedef void (*coap_response_handler_t)(struct coap_context_t  *,
                                        const coap_endpoint_t *local_interface,
                                        const coap_address_t *remote,
                                        coap_pdu_t *sent,
                                        coap_pdu_t *received,
                                        const coap_tid_t id);

#define COAP_MID_CACHE_SIZE 3
typedef struct {
  unsigned char flags[COAP_MID_CACHE_SIZE];
  coap_key_t item[COAP_MID_CACHE_SIZE];
} coap_mid_cache_t;

/** The CoAP stack's global state is stored in a coap_context_t object */
typedef struct coap_context_t {
  coap_opt_filter_t known_options;
  struct coap_resource_t *resources; /**< hash table or list of known resources */

#ifndef WITHOUT_ASYNC
  /**
   * list of asynchronous transactions */
  struct coap_async_state_t *async_state;
#endif /* WITHOUT_ASYNC */

  /**
   * The time stamp in the first element of the sendqeue is relative
   * to sendqueue_basetime. */
  coap_tick_t sendqueue_basetime;
  coap_queue_t *sendqueue;
  coap_endpoint_t *endpoint;      /**< the endpoint used for listening  */

<<<<<<< HEAD
#if !defined(WITH_CONTIKI) && !defined(WITH_LWIP)
  coap_socket_t sockfd;                     /**< send/receive socket */
#endif

=======
>>>>>>> 25863042
#ifdef WITH_CONTIKI
  struct uip_udp_conn *conn;      /**< uIP connection object */
  struct etimer retransmit_timer; /**< fires when the next packet must be sent */
  struct etimer notify_timer;     /**< used to check resources periodically */
#endif /* WITH_CONTIKI */

#ifdef WITH_LWIP
  uint8_t timer_configured;       /**< Set to 1 when a retransmission is
                                   *   scheduled using lwIP timers for this
                                   *   context, otherwise 0. */
#endif /* WITH_LWIP */

  /**
   * The last message id that was used is stored in this field. The initial
   * value is set by coap_new_context() and is usually a random value. A new
   * message id can be created with coap_new_message_id().
   */
  unsigned short message_id;

  /**
   * The next value to be used for Observe. This field is global for all
   * resources and will be updated when notifications are created.
   */
  unsigned int observe;

  coap_response_handler_t response_handler;

  /**
   * Callback function that is used to signal events to the
   * application.  This field is set by coap_set_event_handler().
   */
  coap_event_handler_t handle_event;

  ssize_t (*network_send)(struct coap_context_t *context,
                          const coap_endpoint_t *local_interface,
                          const coap_address_t *dst,
                          unsigned char *data, size_t datalen);

  ssize_t (*network_read)(coap_endpoint_t *ep, coap_packet_t **packet);

  coap_keystore_t *keystore;
  struct coap_dtls_context_t *dtls_context;
  void *app;                    /**< application-specific data */
} coap_context_t;

/**
 * Attach given @p endpoint to CoAP context @p ctx.
 *
 * @param ctx      The CoAP context where @p endpoint will be attached.
 * @param endpoint The CoAP endpoint to attach.
 */
void coap_attach_endpoint(coap_context_t *ctx, coap_endpoint_t *endpoint);

/**
 * Detach @p endpoint from its CoAP context.
 *
 * @param endpoint The CoAP endpoint to detach.
 */
void coap_detach_endpoint(coap_endpoint_t *endpoint);

/**
 * Registers a new message handler that is called whenever a response was
 * received that matches an ongoing transaction.
 *
 * @param context The context to register the handler for.
 * @param handler The response handler to register.
 */
COAP_STATIC_INLINE void
coap_register_response_handler(coap_context_t *context,
                               coap_response_handler_t handler) {
  context->response_handler = handler;
}

/**
 * Registers the option type @p type with the given context object @p ctx.
 *
 * @param ctx  The context to use.
 * @param type The option type to register.
 */
COAP_STATIC_INLINE void
coap_register_option(coap_context_t *ctx, unsigned char type) {
  coap_option_setb(ctx->known_options, type);
}

/**
 * Set sendqueue_basetime in the given context object @p ctx to @p now. This
 * function returns the number of elements in the queue head that have timed
 * out.
 */
unsigned int coap_adjust_basetime(coap_context_t *ctx, coap_tick_t now);

/**
 * Returns the next pdu to send without removing from sendqeue.
 */
coap_queue_t *coap_peek_next( coap_context_t *context );

/**
 * Returns the next pdu to send and removes it from the sendqeue.
 */
coap_queue_t *coap_pop_next( coap_context_t *context );

/**
 * Creates a new coap_context_t object that will hold the CoAP stack status.
 */
coap_context_t *coap_new_context(const coap_address_t *listen_addr);

/**
 * Returns a new message id and updates @p context->message_id accordingly. The
 * message id is returned in network byte order to make it easier to read in
 * tracing tools.
 *
 * @param context The current coap_context_t object.
 *
 * @return        Incremented message id in network byte order.
 */
COAP_STATIC_INLINE unsigned short
coap_new_message_id(coap_context_t *context) {
  context->message_id++;
#ifndef WITH_CONTIKI
  return htons(context->message_id);
#else /* WITH_CONTIKI */
  return uip_htons(context->message_id);
#endif
}

/**
 * CoAP stack context must be released with coap_free_context(). This function
 * clears all entries from the receive queue and send queue and deletes the
 * resources that have been registered with @p context, and frees the attached
 * endpoints.
 */
void coap_free_context(coap_context_t *context);

/**
 * Stores @p data with the given CoAP context. This function
 * overwrites any value that has previously been stored with @p
 * context.
 */
void coap_set_app_data(coap_context_t *context, void *data);

/**
 * Returns any application-specific data that has been stored with @p
 * context using the function coap_set_app_data(). This function will
 * return @c NULL if no data has been stored.
 */
void *coap_get_app_data(coap_context_t *context);

/**
 * Sends a confirmed CoAP message to given destination. The memory that is
 * allocated by pdu will not be released by coap_send_confirmed(). The caller
 * must release the memory.
 *
 * @param context         The CoAP context to use.
 * @param local_interface The local network interface where the outbound
 *                        packet is sent.
 * @param dst             The address to send to.
 * @param pdu             The CoAP PDU to send.
 *
 * @return                The message id of the sent message or @c
 *                        COAP_INVALID_TID on error.
 */
coap_tid_t coap_send_confirmed(coap_context_t *context,
                               const coap_endpoint_t *local_interface,
                               const coap_address_t *dst,
                               coap_pdu_t *pdu);

/**
 * Creates a new ACK PDU with specified error @p code. The options specified by
 * the filter expression @p opts will be copied from the original request
 * contained in @p request. Unless @c SHORT_ERROR_RESPONSE was defined at build
 * time, the textual reason phrase for @p code will be added as payload, with
 * Content-Type @c 0.
 * This function returns a pointer to the new response message, or @c NULL on
 * error. The storage allocated for the new message must be relased with
 * coap_free().
 *
 * @param request Specification of the received (confirmable) request.
 * @param code    The error code to set.
 * @param opts    An option filter that specifies which options to copy from
 *                the original request in @p node.
 *
 * @return        A pointer to the new message or @c NULL on error.
 */
coap_pdu_t *coap_new_error_response(coap_pdu_t *request,
                                    unsigned char code,
                                    coap_opt_filter_t opts);

/**
 * Sends a non-confirmed CoAP message to given destination. The memory that is
 * allocated by pdu will not be released by coap_send().
 * The caller must release the memory.
 *
 * @param context         The CoAP context to use.
 * @param local_interface The local network interface where the outbound packet
 *                        is sent.
 * @param dst             The address to send to.
 * @param pdu             The CoAP PDU to send.
 *
 * @return                The message id of the sent message or @c
 *                        COAP_INVALID_TID on error.
 */
coap_tid_t coap_send(coap_context_t *context,
                     const coap_endpoint_t *local_interface,
                     const coap_address_t *dst,
                     coap_pdu_t *pdu);

/**
 * Sends an error response with code @p code for request @p request to @p dst.
 * @p opts will be passed to coap_new_error_response() to copy marked options
 * from the request. This function returns the transaction id if the message was
 * sent, or @c COAP_INVALID_TID otherwise.
 *
 * @param context         The context to use.
 * @param request         The original request to respond to.
 * @param local_interface The local network interface where the outbound packet
 *                        is sent.
 * @param dst             The remote peer that sent the request.
 * @param code            The response code.
 * @param opts            A filter that specifies the options to copy from the
 *                        @p request.
 *
 * @return                The transaction id if the message was sent, or @c
 *                        COAP_INVALID_TID otherwise.
 */
coap_tid_t coap_send_error(coap_context_t *context,
                           coap_pdu_t *request,
                           const coap_endpoint_t *local_interface,
                           const coap_address_t *dst,
                           unsigned char code,
                           coap_opt_filter_t opts);

/**
 * Helper funktion to create and send a message with @p type (usually ACK or
 * RST). This function returns @c COAP_INVALID_TID when the message was not
 * sent, a valid transaction id otherwise.
 *
 * @param  context        The CoAP context.
 * @param local_interface The local network interface where the outbound packet
 *                        is sent.
 * @param dst             Where to send the context.
 * @param request         The request that should be responded to.
 * @param type            Which type to set.
 * @return                transaction id on success or @c COAP_INVALID_TID
 *                        otherwise.
 */
coap_tid_t
coap_send_message_type(coap_context_t *context,
                       const coap_endpoint_t *local_interface,
                       const coap_address_t *dst,
                       coap_pdu_t *request,
                       unsigned char type);

/**
 * Sends an ACK message with code @c 0 for the specified @p request to @p dst.
 * This function returns the corresponding transaction id if the message was
 * sent or @c COAP_INVALID_TID on error.
 *
 * @param context         The context to use.
 * @param local_interface The local network interface where the outbound packet
 *                        is sent.
 * @param dst             The destination address.
 * @param request         The request to be acknowledged.
 *
 * @return                The transaction id if ACK was sent or @c
 *                        COAP_INVALID_TID on error.
 */
coap_tid_t coap_send_ack(coap_context_t *context,
                         const coap_endpoint_t *local_interface,
                         const coap_address_t *dst,
                         coap_pdu_t *request);

/**
 * Sends an RST message with code @c 0 for the specified @p request to @p dst.
 * This function returns the corresponding transaction id if the message was
 * sent or @c COAP_INVALID_TID on error.
 *
 * @param context         The context to use.
 * @param local_interface The local network interface where the outbound packet
 *                        is sent.
 * @param dst             The destination address.
 * @param request         The request to be reset.
 *
 * @return                The transaction id if RST was sent or @c
 *                        COAP_INVALID_TID on error.
 */
COAP_STATIC_INLINE coap_tid_t
coap_send_rst(coap_context_t *context,
              const coap_endpoint_t *local_interface,
              const coap_address_t *dst,
              coap_pdu_t *request) {
  return coap_send_message_type(context,
                                local_interface,
                                dst, request,
                                COAP_MESSAGE_RST);
}

/**
 * Handles retransmissions of confirmable messages
 */
coap_tid_t coap_retransmit(coap_context_t *context, coap_queue_t *node);

/**
 * Reads data from the network and tries to parse as CoAP PDU. On success, 0 is
 * returned and a new node with the parsed PDU is added to the receive queue in
 * the specified context object.
 */
int coap_read(coap_context_t *context);

/**
 * Parses and interprets a CoAP message with context @p ctx. This function
 * returns @c 0 if the message was handled, or a value less than zero on
 * error.
 *
 * @param ctx    The current CoAP context.
 * @param packet The received packet.
 *
 * @return       @c 0 if message was handled successfully, or less than zero on
 *               error.
 */
int coap_handle_message(coap_context_t *ctx,
                        const coap_endpoint_t *local_interface,
                        const coap_address_t *remote,
                        unsigned char *msg, size_t msg_len);

/**
 * Invokes the event handler of @p context for the given @p event and
 * @p data.
 *
 * @param context The CoAP context whose event handler is to be called.
 * @param event   The event to deliver.
 * @param data    Any data related to @p event.
 * @return The result from the associated event handler or 0 if none was
 * registered.
 */
int coap_handle_event(coap_context_t *context,
                      coap_event_t event,
                      void *data);
/**
 * Calculates a unique transaction id from given arguments @p peer and @p pdu.
 * The id is returned in @p id.
 *
 * @param peer The remote party who sent @p pdu.
 * @param pdu  The message that initiated the transaction.
 * @param id   Set to the new id.
 */
void coap_transaction_id(const coap_address_t *peer,
                         const coap_pdu_t *pdu,
                         coap_tid_t *id);

/**
 * This function removes the element with given @p id from the list given list.
 * If @p id was found, @p node is updated to point to the removed element. Note
 * that the storage allocated by @p node is @b not released. The caller must do
 * this manually using coap_delete_node(). This function returns @c 1 if the
 * element with id @p id was found, @c 0 otherwise. For a return value of @c 0,
 * the contents of @p node is undefined.
 *
 * @param queue The queue to search for @p id.
 * @param id    The node id to look for.
 * @param node  If found, @p node is updated to point to the removed node. You
 *              must release the storage pointed to by @p node manually.
 *
 * @return      @c 1 if @p id was found, @c 0 otherwise.
 */
int coap_remove_from_queue(coap_queue_t **queue,
                           coap_tid_t id,
                           coap_queue_t **node);

/**
 * Removes the transaction identified by @p id from given @p queue. This is a
 * convenience function for coap_remove_from_queue() with automatic deletion of
 * the removed node.
 *
 * @param queue The queue to search for @p id.
 * @param id    The transaction id.
 *
 * @return      @c 1 if node was found, removed and destroyed, @c 0 otherwise.
 */
COAP_STATIC_INLINE int
coap_remove_transaction(coap_queue_t **queue, coap_tid_t id) {
  coap_queue_t *node;
  if (!coap_remove_from_queue(queue, id, &node))
    return 0;

  coap_delete_node(node);
  return 1;
}

/**
 * Retrieves transaction from the queue.
 *
 * @param queue The transaction queue to be searched.
 * @param id    Unique key of the transaction to find.
 *
 * @return      A pointer to the transaction object or NULL if not found.
 */
coap_queue_t *coap_find_transaction(coap_queue_t *queue, coap_tid_t id);

/**
 * Cancels all outstanding messages for peer @p dst that have the specified
 * token.
 *
 * @param context      The context in use.
 * @param dst          Destination address of the messages to remove.
 * @param token        Message token.
 * @param token_length Actual length of @p token.
 */
void coap_cancel_all_messages(coap_context_t *context,
                              const coap_address_t *dst,
                              const unsigned char *token,
                              size_t token_length);

/**
 * Dispatches the PDUs from the receive queue in given context.
 */
void coap_dispatch(coap_context_t *context, coap_queue_t *rcvd);

/**
 * Returns 1 if there are no messages to send or to dispatch in the context's
 * queues. */
int coap_can_exit(coap_context_t *context);

/**
 * Returns the current value of an internal tick counter. The counter counts \c
 * COAP_TICKS_PER_SECOND ticks every second.
 */
void coap_ticks(coap_tick_t *);

/**
 * Verifies that @p pdu contains no unknown critical options. Options must be
 * registered at @p ctx, using the function coap_register_option(). A basic set
 * of options is registered automatically by coap_new_context(). This function
 * returns @c 1 if @p pdu is ok, @c 0 otherwise. The given filter object @p
 * unknown will be updated with the unknown options. As only @c COAP_MAX_OPT
 * options can be signalled this way, remaining options must be examined
 * manually.
 *
 * @code
  coap_opt_filter_t f = COAP_OPT_NONE;
  coap_opt_iterator_t opt_iter;

  if (coap_option_check_critical(ctx, pdu, f) == 0) {
    coap_option_iterator_init(pdu, &opt_iter, f);

    while (coap_option_next(&opt_iter)) {
      if (opt_iter.type & 0x01) {
        ... handle unknown critical option in opt_iter ...
      }
    }
  }
 * @endcode
 *
 * @param ctx      The context where all known options are registered.
 * @param pdu      The PDU to check.
 * @param unknown  The output filter that will be updated to indicate the
 *                 unknown critical options found in @p pdu.
 *
 * @return         @c 1 if everything was ok, @c 0 otherwise.
 */
int coap_option_check_critical(coap_context_t *ctx,
                               coap_pdu_t *pdu,
                               coap_opt_filter_t unknown);

/**
 * Creates a new response for given @p request with the contents of @c
 * .well-known/core. The result is NULL on error or a newly allocated PDU that
 * must be released by coap_delete_pdu().
 *
 * @param context The current coap context to use.
 * @param request The request for @c .well-known/core .
 *
 * @return        A new 2.05 response for @c .well-known/core or NULL on error.
 */
coap_pdu_t *coap_wellknown_response(coap_context_t *context,
                                    coap_pdu_t *request);

#endif /* _COAP_NET_H_ */<|MERGE_RESOLUTION|>--- conflicted
+++ resolved
@@ -25,7 +25,6 @@
 #include "coap_io.h"
 #include "coap_dtls.h"
 #include "coap_event.h"
-#include "coap_keystore.h"
 #include "coap_time.h"
 #include "option.h"
 #include "pdu.h"
@@ -95,13 +94,6 @@
   coap_queue_t *sendqueue;
   coap_endpoint_t *endpoint;      /**< the endpoint used for listening  */
 
-<<<<<<< HEAD
-#if !defined(WITH_CONTIKI) && !defined(WITH_LWIP)
-  coap_socket_t sockfd;                     /**< send/receive socket */
-#endif
-
-=======
->>>>>>> 25863042
 #ifdef WITH_CONTIKI
   struct uip_udp_conn *conn;      /**< uIP connection object */
   struct etimer retransmit_timer; /**< fires when the next packet must be sent */
@@ -142,7 +134,6 @@
 
   ssize_t (*network_read)(coap_endpoint_t *ep, coap_packet_t **packet);
 
-  coap_keystore_t *keystore;
   struct coap_dtls_context_t *dtls_context;
   void *app;                    /**< application-specific data */
 } coap_context_t;
@@ -422,9 +413,6 @@
  *               error.
  */
 int coap_handle_message(coap_context_t *ctx,
-                        const coap_endpoint_t *local_interface,
-                        const coap_address_t *remote,
-                        unsigned char *msg, size_t msg_len);
 
 /**
  * Invokes the event handler of @p context for the given @p event and
