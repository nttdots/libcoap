--- conflicted
+++ resolved
@@ -29,7 +29,14 @@
   return 0;
 }
 
-<<<<<<< HEAD
+coap_tls_version_t *
+coap_get_tls_library_version(void) {
+  static coap_tls_version_t version;
+  version.version = 0;
+  version.type = COAP_TLS_LIBRARY_NOTLS;
+  return &version;
+}
+
 int coap_dtls_context_set_pki( coap_context_t *ctx UNUSED,
   coap_dtls_security_setup_t setup_callback UNUSED,
   coap_dtls_pki_t* setup_data UNUSED
@@ -47,14 +54,6 @@
 int coap_dtls_context_check_keys_enabled(coap_context_t *ctx)
 {
   return 0;
-=======
-coap_tls_version_t *
-coap_get_tls_library_version(void) {
-  static coap_tls_version_t version;
-  version.version = 0;
-  version.type = COAP_TLS_LIBRARY_NOTLS;
-  return &version;
->>>>>>> 0d2922a4
 }
 
 static int dtls_log_level = 0;
